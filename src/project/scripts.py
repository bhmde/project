import argparse

from project.training import train_utility_evaluator
from project.models.mlp import MLPClassifier
from project.activations import generate_model_activations
<<<<<<< HEAD
from project.utils.plotting import (
    plot_metric_over_epochs,
    plot_multiple_metrics,
)
=======
from project.utils.visualization import run_visualizations
>>>>>>> aacc99e9
from project.activations import train_probes_on_checkpoints


def train_evaluator():

    parser = argparse.ArgumentParser(
        prog="train-evaluator",
        description="Train a position evaluation MLP on an input game.",
    )

    parser.add_argument(
        "-g",
        "--game",
        help="Game variant to solve.",
        default="mnk_3_3_3",
    )

    args = parser.parse_args()
    train_utility_evaluator(args.game)


def generate_activations():

    parser = argparse.ArgumentParser(
        prog="gen-activations",
        description=(
            "Generate a dataframe of activations per existing checkpoint.",
        ),
    )

    parser.add_argument(
        "-g",
        "--game",
        help="Game variant to generate activations for.",
        default="mnk_3_3_3",
    )

    parser.add_argument(
        "-m",
        "--model",
        help="Model to generate activations for.",
        default=f"{MLPClassifier.name()}",
    )

    args = parser.parse_args()
    generate_model_activations(args.game, args.model)


def train_probes():

    parser = argparse.ArgumentParser(
        prog="train-probes",
        description=(
            "Generate trained linear probes per interpretable feature per pt.",
        ),
    )

    parser.add_argument(
        "-g",
        "--game",
        help="Game variant to train probes for.",
        default="mnk_3_3_3",
    )

    parser.add_argument(
        "-m",
        "--model",
        help="Model to train probes for.",
        default=f"{MLPClassifier.name()}",
    )

    args = parser.parse_args()
    train_probes_on_checkpoints(args.game, args.model)


<<<<<<< HEAD
def feature_visualization():
    plot_metric_over_epochs(
        metric="util-eval-epoch-train-loss",
        filename="train-loss",
        y_label="Training Loss",
=======
def run_visualization():
    parser = argparse.ArgumentParser(
        prog="feature-visualization",
        description=("Visualize features from a trained neural network.",),
>>>>>>> aacc99e9
    )

    accuracy_metrics_info = [
        {"metric": "util-eval-epoch-train-accu", "label": "Training"},
        {"metric": "util-eval-epoch-valid-accu", "label": "Validation"},
    ]

    plot_multiple_metrics(
        metrics_info=accuracy_metrics_info,
        filename="evauator_accuracy_metrics",
        y_label="Accuracy",
    )

    loss_metrics_info = [
        {"metric": "util-eval-epoch-train-loss", "label": "Training"},
        {"metric": "util-eval-epoch-valid-loss", "label": "Validation"},
    ]

    plot_multiple_metrics(
        metrics_info=loss_metrics_info,
        filename="evauator_loss_metrics",
        y_label="Loss",
    )

<<<<<<< HEAD
    probe_mse_info = [
        {
            "metric": "util-eval-epoch-train-loss",
            "label": "Validation Accuracy",
        },
        {"metric": "probe-mse-ply", "label": "ply"},
        {"metric": "probe-mse-corner_count", "label": "corner_count"},
        {"metric": "probe-mse-center_control", "label": "center_control"},
        {"metric": "probe-mse-edge_count", "label": "edge_count"},
        {"metric": "probe-mse-fork_exists", "label": "fork_exists"},
    ]

    plot_multiple_metrics(
        metrics_info=probe_mse_info,
        filename="probe-vs-model",
        y_label="MSE",
    )
=======
    args = parser.parse_args()
    run_visualizations(args)
>>>>>>> aacc99e9
<|MERGE_RESOLUTION|>--- conflicted
+++ resolved
@@ -3,14 +3,10 @@
 from project.training import train_utility_evaluator
 from project.models.mlp import MLPClassifier
 from project.activations import generate_model_activations
-<<<<<<< HEAD
 from project.utils.plotting import (
-    plot_metric_over_epochs,
     plot_multiple_metrics,
 )
-=======
 from project.utils.visualization import run_visualizations
->>>>>>> aacc99e9
 from project.activations import train_probes_on_checkpoints
 
 
@@ -86,20 +82,7 @@
     train_probes_on_checkpoints(args.game, args.model)
 
 
-<<<<<<< HEAD
-def feature_visualization():
-    plot_metric_over_epochs(
-        metric="util-eval-epoch-train-loss",
-        filename="train-loss",
-        y_label="Training Loss",
-=======
 def run_visualization():
-    parser = argparse.ArgumentParser(
-        prog="feature-visualization",
-        description=("Visualize features from a trained neural network.",),
->>>>>>> aacc99e9
-    )
-
     accuracy_metrics_info = [
         {"metric": "util-eval-epoch-train-accu", "label": "Training"},
         {"metric": "util-eval-epoch-valid-accu", "label": "Validation"},
@@ -122,7 +105,6 @@
         y_label="Loss",
     )
 
-<<<<<<< HEAD
     probe_mse_info = [
         {
             "metric": "util-eval-epoch-train-loss",
@@ -140,7 +122,4 @@
         filename="probe-vs-model",
         y_label="MSE",
     )
-=======
-    args = parser.parse_args()
-    run_visualizations(args)
->>>>>>> aacc99e9
+    run_visualizations(args)